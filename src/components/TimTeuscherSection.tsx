--- conflicted
+++ resolved
@@ -53,11 +53,9 @@
           
           <div className="order-1 lg:order-2">
             <div className="flex flex-col items-center text-center space-y-2">
-<<<<<<< HEAD
-              <Avatar className="w-full aspect-square rounded-none">
-=======
+
               <Avatar className="w-40 h-40 rounded-none">
->>>>>>> b7ef1225
+
                 <AvatarImage src="/img/tim-teuscher.jpg" alt="Tim Teuscher" />
                 <AvatarFallback>TT</AvatarFallback>
               </Avatar>
