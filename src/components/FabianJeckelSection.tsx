--- conflicted
+++ resolved
@@ -8,17 +8,7 @@
           <div>
 
             <div className="relative">
-<<<<<<< HEAD
-              <div className="text-center text-gray-600">
-                <img
-                  src="/img/fabian-jeckel.jpg"
-                  alt="Fabian Jeckel"
-                  className="w-full aspect-square object-cover mb-4"
-                />
-                <div className="text-xl font-bold">Fabian Jeckel</div>
-                <div className="text-sm">Presales Solution Consultant</div>
-                <div className="text-xs text-gray-500 mt-1">Amerikanischer Software-Konzern</div>
-=======
+
               <div className="aspect-square bg-gradient-to-br from-gray-200 to-gray-300 rounded-2xl flex items-center justify-center shadow-2xl overflow-hidden">
                 <div className="text-center text-gray-600">
                   <img src="/img/fabian-jeckel.jpg" alt="Fabian Jeckel" className="w-40 h-40 object-cover mx-auto mb-4" />
@@ -26,7 +16,7 @@
                   <div className="text-sm">Presales Solution Consultant</div>
                   <div className="text-xs text-gray-500 mt-1">Amerikanischer Software-Konzern</div>
                 </div>
->>>>>>> b7ef1225
+ main
               </div>
               
               {/* Decorative rings */}
