import { Toaster } from "@/components/ui/toaster";
import { Toaster as Sonner } from "@/components/ui/sonner";
import { TooltipProvider } from "@/components/ui/tooltip";
import { QueryClient, QueryClientProvider } from "@tanstack/react-query";
import { useEffect } from "react";
import { BrowserRouter, Routes, Route } from "react-router-dom";
import { AuthProvider } from "./contexts/AuthContext";
import AdminRoute from "./components/AdminRoute";
import CookieConsent from "./components/CookieConsent";
import Index from "./pages/Index";
import Episode from "./pages/Episode";
import Episodes from "./pages/Episodes";
import Auth from "./pages/Auth";
import Admin from "./pages/Admin";
import Legal from "./pages/Legal";
import NotFound from "./pages/NotFound";

const queryClient = new QueryClient();

<<<<<<< HEAD
const App = () => (
  <QueryClientProvider client={queryClient}>
    <TooltipProvider>
      <Toaster />
      <Sonner />
      <AuthProvider>
        <BrowserRouter>
          <Routes>
            <Route path="/" element={<Index />} />
            <Route path="/episode" element={<Episode />} />
            <Route path="/episodes" element={<Episodes />} />
            <Route path="/auth" element={<Auth />} />
            <Route path="/legal" element={<Legal />} />
            <Route path="/admin" element={<AdminRoute><Admin /></AdminRoute>} />
            {/* ADD ALL CUSTOM ROUTES ABOVE THE CATCH-ALL "*" ROUTE */}
            <Route path="*" element={<NotFound />} />
          </Routes>
        </BrowserRouter>
      </AuthProvider>
    </TooltipProvider>
  </QueryClientProvider>
);
=======
const getCookie = (name: string) => {
  const match = document.cookie.match(new RegExp("(?:^|; )" + name + "=([^;]*)"));
  return match ? decodeURIComponent(match[1]) : undefined;
};

const App = () => {
  useEffect(() => {
    if (getCookie('cookieConsent')) {
      const count = parseInt(getCookie('visitCount') ?? '0', 10) || 0;
      const newCount = count + 1;
      const oneYear = 60 * 60 * 24 * 365;
      document.cookie = `visitCount=${newCount}; path=/; max-age=${oneYear}`;
    }
  }, []);

  return (
    <QueryClientProvider client={queryClient}>
      <TooltipProvider>
        <CookieConsent />
        <Toaster />
        <Sonner />
        <AuthProvider>
          <BrowserRouter>
            <Routes>
              <Route path="/" element={<Index />} />
              <Route path="/episode" element={<Episode />} />
              <Route path="/episodes" element={<Episodes />} />
              <Route path="/auth" element={<Auth />} />
              <Route path="/admin" element={<AdminRoute><Admin /></AdminRoute>} />
              {/* ADD ALL CUSTOM ROUTES ABOVE THE CATCH-ALL "*" ROUTE */}
              <Route path="*" element={<NotFound />} />
            </Routes>
          </BrowserRouter>
        </AuthProvider>
      </TooltipProvider>
    </QueryClientProvider>
  );
};
>>>>>>> 0224947c

export default App;<|MERGE_RESOLUTION|>--- conflicted
+++ resolved
@@ -17,30 +17,7 @@
 
 const queryClient = new QueryClient();
 
-<<<<<<< HEAD
-const App = () => (
-  <QueryClientProvider client={queryClient}>
-    <TooltipProvider>
-      <Toaster />
-      <Sonner />
-      <AuthProvider>
-        <BrowserRouter>
-          <Routes>
-            <Route path="/" element={<Index />} />
-            <Route path="/episode" element={<Episode />} />
-            <Route path="/episodes" element={<Episodes />} />
-            <Route path="/auth" element={<Auth />} />
-            <Route path="/legal" element={<Legal />} />
-            <Route path="/admin" element={<AdminRoute><Admin /></AdminRoute>} />
-            {/* ADD ALL CUSTOM ROUTES ABOVE THE CATCH-ALL "*" ROUTE */}
-            <Route path="*" element={<NotFound />} />
-          </Routes>
-        </BrowserRouter>
-      </AuthProvider>
-    </TooltipProvider>
-  </QueryClientProvider>
-);
-=======
+
 const getCookie = (name: string) => {
   const match = document.cookie.match(new RegExp("(?:^|; )" + name + "=([^;]*)"));
   return match ? decodeURIComponent(match[1]) : undefined;
@@ -69,6 +46,7 @@
               <Route path="/episode" element={<Episode />} />
               <Route path="/episodes" element={<Episodes />} />
               <Route path="/auth" element={<Auth />} />
+              <Route path="/legal" element={<Legal />} />
               <Route path="/admin" element={<AdminRoute><Admin /></AdminRoute>} />
               {/* ADD ALL CUSTOM ROUTES ABOVE THE CATCH-ALL "*" ROUTE */}
               <Route path="*" element={<NotFound />} />
@@ -79,6 +57,6 @@
     </QueryClientProvider>
   );
 };
->>>>>>> 0224947c
+main
 
 export default App;