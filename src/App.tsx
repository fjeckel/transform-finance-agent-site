import { Toaster } from "@/components/ui/toaster";
import { Toaster as Sonner } from "@/components/ui/sonner";
import { TooltipProvider } from "@/components/ui/tooltip";
import { QueryClient, QueryClientProvider } from "@tanstack/react-query";
import { useEffect } from "react";
import { BrowserRouter, Routes, Route } from "react-router-dom";
import { AuthProvider } from "./contexts/AuthContext";
import { supabase } from "@/integrations/supabase/client";
import AdminRoute from "./components/AdminRoute";
import CookieConsent from "./components/CookieConsent";
import Index from "./pages/Index";
import Episode from "./pages/Episode";
import Episodes from "./pages/Episodes";
import Auth from "./pages/Auth";
import Admin from "./pages/Admin";
<<<<<<< HEAD
import AdminAnalytics from "./pages/AdminAnalytics";
=======

import NewEpisode from "./pages/NewEpisode";
>>>>>>> d5f4c4e6
import Legal from "./pages/Legal";

import NotFound from "./pages/NotFound";

const queryClient = new QueryClient();


const getCookie = (name: string) => {
  const match = document.cookie.match(new RegExp("(?:^|; )" + name + "=([^;]*)"));
  return match ? decodeURIComponent(match[1]) : undefined;
};

const App = () => {
  useEffect(() => {
    const logVisit = async () => {
      if (getCookie('cookieConsent')) {
        const count = parseInt(getCookie('visitCount') ?? '0', 10) || 0;
        const newCount = count + 1;
        const oneYear = 60 * 60 * 24 * 365;
        document.cookie = `visitCount=${newCount}; path=/; max-age=${oneYear}`;

        const { data: { user } } = await supabase.auth.getUser();
        await supabase.from('page_visit_logs').insert({
          page: window.location.pathname,
          user_id: user?.id ?? null,
        });
      }
    };
    logVisit();
  }, []);

  return (
    <QueryClientProvider client={queryClient}>
      <TooltipProvider>
        <CookieConsent />
        <Toaster />
        <Sonner />
        <AuthProvider>
          <BrowserRouter>
            <Routes>
              <Route path="/" element={<Index />} />
              <Route path="/episode" element={<Episode />} />
              <Route path="/episodes" element={<Episodes />} />
              <Route path="/auth" element={<Auth />} />
              <Route path="/legal" element={<Legal />} />
              <Route path="/admin" element={<AdminRoute><Admin /></AdminRoute>} />
<<<<<<< HEAD
              <Route path="/admin/analytics" element={<AdminRoute><AdminAnalytics /></AdminRoute>} />
=======
              <Route path="/admin/episodes/new" element={<AdminRoute><NewEpisode /></AdminRoute>} />
>>>>>>> d5f4c4e6
              {/* ADD ALL CUSTOM ROUTES ABOVE THE CATCH-ALL "*" ROUTE */}
              <Route path="*" element={<NotFound />} />
            </Routes>
          </BrowserRouter>
        </AuthProvider>
      </TooltipProvider>
    </QueryClientProvider>
  );
};
main

export default App;<|MERGE_RESOLUTION|>--- conflicted
+++ resolved
@@ -13,12 +13,8 @@
 import Episodes from "./pages/Episodes";
 import Auth from "./pages/Auth";
 import Admin from "./pages/Admin";
-<<<<<<< HEAD
 import AdminAnalytics from "./pages/AdminAnalytics";
-=======
-
 import NewEpisode from "./pages/NewEpisode";
->>>>>>> d5f4c4e6
 import Legal from "./pages/Legal";
 
 import NotFound from "./pages/NotFound";
@@ -65,11 +61,8 @@
               <Route path="/auth" element={<Auth />} />
               <Route path="/legal" element={<Legal />} />
               <Route path="/admin" element={<AdminRoute><Admin /></AdminRoute>} />
-<<<<<<< HEAD
               <Route path="/admin/analytics" element={<AdminRoute><AdminAnalytics /></AdminRoute>} />
-=======
               <Route path="/admin/episodes/new" element={<AdminRoute><NewEpisode /></AdminRoute>} />
->>>>>>> d5f4c4e6
               {/* ADD ALL CUSTOM ROUTES ABOVE THE CATCH-ALL "*" ROUTE */}
               <Route path="*" element={<NotFound />} />
             </Routes>
